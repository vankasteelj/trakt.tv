--- conflicted
+++ resolved
@@ -24,11 +24,8 @@
   client_secret: <the_client_secret>,
   redirect_uri: null,   // defaults to 'urn:ietf:wg:oauth:2.0:oob'
   api_url: null,        // defaults to 'https://api.trakt.tv'
-<<<<<<< HEAD
+  user_agent: null,     // defaults to GOT (http client) user agent
   pagination: true      // defaults to false, activates global pagination (see below)
-=======
-  user_agent: null      // defaults to GOT (http client) user agent
->>>>>>> eea5edc1
 };
 const trakt = new Trakt(options);
 ```
